--- conflicted
+++ resolved
@@ -19,8 +19,4 @@
 __email__ = ""
 
 __license__ = "MIT"
-<<<<<<< HEAD
-__copyright__ = f"Copyright 2014-2021 {__author__}"
-=======
-__copyright__ = "Copyright 2014-2023 %s" % __author__
->>>>>>> 1f10a27f
+__copyright__ = f"Copyright 2014-2023 {__author__}"