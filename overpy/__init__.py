from collections import OrderedDict
from decimal import Decimal
from xml.sax import handler, make_parser
import json
import re
import sys

from overpy import exception
from overpy.__about__ import (
    __author__, __copyright__, __email__, __license__, __summary__, __title__,
    __uri__, __version__
)


PY2 = sys.version_info[0] == 2
PY3 = sys.version_info[0] == 3

XML_PARSER_DOM = 1
XML_PARSER_SAX = 2

if PY2:
    from urllib2 import urlopen
    from urllib2 import HTTPError
elif PY3:
    from urllib.request import urlopen
    from urllib.error import HTTPError


def is_valid_type(element, cls):
    """
    Test if an element is of a given type.

    :param Element() element: The element instance to test
    :param Element cls: The element class to test
    :return: False or True
    :rtype: Boolean
    """
    return isinstance(element, cls) and element.id is not None


class Overpass(object):

    """
    Class to access the Overpass API
    """
    default_read_chunk_size = 4096

    def __init__(self, read_chunk_size=None, xml_parser=XML_PARSER_SAX):
        """
        :param read_chunk_size: Max size of each chunk read from the server response
        :type read_chunk_size: Integer
        :param xml_parser: The xml parser to use
        :type xml_parser: Integer
        """
        self.url = "http://overpass-api.de/api/interpreter"
        self._regex_extract_error_msg = re.compile(b"\<p\>(?P<msg>\<strong\s.*?)\</p\>")
        self._regex_remove_tag = re.compile(b"<[^>]*?>")
        if read_chunk_size is None:
            read_chunk_size = self.default_read_chunk_size
        self.read_chunk_size = read_chunk_size
        self.xml_parser = xml_parser

    def query(self, query):
        """
        Query the Overpass API

        :param String|Bytes query: The query string in Overpass QL
        :return: The parsed result
        :rtype: overpy.Result
        """
        if not isinstance(query, bytes):
            query = bytes(query, "utf-8")

        try:
            f = urlopen(self.url, query)
        except HTTPError as e:
            f = e

        response = f.read(self.read_chunk_size)
        while True:
            data = f.read(self.read_chunk_size)
            if len(data) == 0:
                break
            response = response + data
        f.close()

        if f.code == 200:
            if PY2:
                http_info = f.info()
                content_type = http_info.getheader("content-type")
            else:
                content_type = f.getheader("Content-Type")

            if content_type == "application/json":
                return self.parse_json(response)

            if content_type == "application/osm3s+xml":
                return self.parse_xml(response)

            raise exception.OverpassUnknownContentType(content_type)

        if f.code == 400:
            msgs = []
            for msg in self._regex_extract_error_msg.finditer(response):
                tmp = self._regex_remove_tag.sub(b"", msg.group("msg"))
                try:
                    tmp = tmp.decode("utf-8")
                except UnicodeDecodeError:
                    tmp = repr(tmp)
                msgs.append(tmp)

            raise exception.OverpassBadRequest(
                query,
                msgs=msgs
            )

        if f.code == 429:
            raise exception.OverpassTooManyRequests

        if f.code == 504:
            raise exception.OverpassGatewayTimeout

        raise exception.OverpassUnknownHTTPStatusCode(f.code)

    def parse_json(self, data, encoding="utf-8"):
        """
        Parse raw response from Overpass service.

        :param data: Raw JSON Data
        :type data: String or Bytes
        :param encoding: Encoding to decode byte string
        :type encoding: String
        :return: Result object
        :rtype: overpy.Result
        """
        if isinstance(data, bytes):
            data = data.decode(encoding)
        data = json.loads(data, parse_float=Decimal)
        return Result.from_json(data, api=self)

    def parse_xml(self, data, encoding="utf-8", parser=None):
        """

        :param data: Raw XML Data
        :type data: String or Bytes
        :param encoding: Encoding to decode byte string
        :type encoding: String
        :return: Result object
        :rtype: overpy.Result
        """
        if parser is None:
            parser = self.xml_parser

        if isinstance(data, bytes):
            data = data.decode(encoding)
        if PY2 and not isinstance(data, str):
            # Python 2.x: Convert unicode strings
            data = data.encode(encoding)

        return Result.from_xml(data, api=self, parser=parser)


class Result(object):

    """
    Class to handle the result.
    """

    def __init__(self, elements=None, api=None):
        """

        :param List elements:
        :param api:
        :type api: overpy.Overpass
        """
        if elements is None:
            elements = []
        self._nodes = OrderedDict((element.id, element) for element in elements if is_valid_type(element, Node))
        self._ways = OrderedDict((element.id, element) for element in elements if is_valid_type(element, Way))
        self._relations = OrderedDict((element.id, element)
                                      for element in elements if is_valid_type(element, Relation))
        self._class_collection_map = {Node: self._nodes, Way: self._ways, Relation: self._relations}
        self.api = api

    def expand(self, other):
        """
        Add all elements from an other result to the list of elements of this result object.

        It is used by the auto resolve feature.

        :param other: Expand the result with the elements from this result.
        :type other: overpy.Result
        :raises ValueError: If provided parameter is not instance of :class:`overpy.Result`
        """
        if not isinstance(other, Result):
            raise ValueError("Provided argument has to be instance of overpy:Result()")

        other_collection_map = {Node: other.nodes, Way: other.ways, Relation: other.relations}
        for element_type, own_collection in self._class_collection_map.items():
            for element in other_collection_map[element_type]:
                if is_valid_type(element, element_type) and element.id not in own_collection:
                    own_collection[element.id] = element

    def append(self, element):
        """
        Append a new element to the result.

        :param element: The element to append
        :type element: overpy.Element
        """
        if is_valid_type(element, Element):
            self._class_collection_map[element.__class__].setdefault(element.id, element)

    def get_elements(self, filter_cls, elem_id=None):
        """
        Get a list of elements from the result and filter the element type by a class.

        :param filter_cls:
        :param elem_id: ID of the object
        :type elem_id: Integer
        :return: List of available elements
        :rtype: List
        """
        result = []
        if elem_id is not None:
            try:
                result = [self._class_collection_map[filter_cls][elem_id]]
            except KeyError:
                result = []
        else:
            for e in self._class_collection_map[filter_cls].values():
                result.append(e)
        return result

    def get_ids(self, filter_cls):
        """

        :param filter_cls:
        :return:
        """
        return list(self._class_collection_map[filter_cls].keys())

    def get_node_ids(self):
        return self.get_ids(filter_cls=Node)

    def get_way_ids(self):
        return self.get_ids(filter_cls=Way)

    def get_relation_ids(self):
        return self.get_ids(filter_cls=Relation)

    @classmethod
    def from_json(cls, data, api=None):
        """
        Create a new instance and load data from json object.

        :param data: JSON data returned by the Overpass API
        :type data: Dict
        :param api:
        :type api: overpy.Overpass
        :return: New instance of Result object
        :rtype: overpy.Result
        """
        result = cls(api=api)
        for elem_cls in [Node, Way, Relation]:
            for element in data.get("elements", []):
                e_type = element.get("type")
                if hasattr(e_type, "lower") and e_type.lower() == elem_cls._type_value:
                    result.append(elem_cls.from_json(element, result=result))

        return result

    @classmethod
    def from_xml(cls, data, api=None, parser=XML_PARSER_SAX):
        """
        Create a new instance and load data from xml object.

        :param data: Root element
        :type data: xml.etree.ElementTree.Element
        :param api:
        :type api: Overpass
        :param parser: Specify the parser to use(DOM or SAX)
        :type parser: Integer
        :return: New instance of Result object
        :rtype: Result
        """
        result = cls(api=api)
        if parser == XML_PARSER_DOM:
            import xml.etree.ElementTree as ET
            root = ET.fromstring(data)

            for elem_cls in [Node, Way, Relation]:
                for child in root:
                    if child.tag.lower() == elem_cls._type_value:
                        result.append(elem_cls.from_xml(child, result=result))

        elif parser == XML_PARSER_SAX:
            if PY2:
                from StringIO import StringIO
            else:
                from io import StringIO
            source = StringIO(data)
            sax_handler = OSMSAXHandler(result)
            parser = make_parser()
            parser.setContentHandler(sax_handler)
            parser.parse(source)
        else:
            # ToDo: better exception
            raise Exception("Unknown XML parser")
        return result

    def get_node(self, node_id, resolve_missing=False):
        """
        Get a node by its ID.

        :param node_id: The node ID
        :type node_id: Integer
        :param resolve_missing: Query the Overpass API if the node is missing in the result set.
        :return: The node
        :rtype: overpy.Node
        :raises overpy.exception.DataIncomplete: At least one referenced node is not available in the result cache.
        :raises overpy.exception.DataIncomplete: If resolve_missing is True and at least one node can't be resolved.
        """
        nodes = self.get_nodes(node_id=node_id)
        if len(nodes) == 0:
            if not resolve_missing:
                raise exception.DataIncomplete("Resolve missing nodes is disabled")

            query = ("\n"
                     "[out:json];\n"
                     "node({node_id});\n"
                     "out body;\n"
                     )
            query = query.format(
                node_id=node_id
            )
            tmp_result = self.api.query(query)
            self.expand(tmp_result)

            nodes = self.get_nodes(node_id=node_id)

        if len(nodes) == 0:
            raise exception.DataIncomplete("Unable to resolve all nodes")

        return nodes[0]

    def get_nodes(self, node_id=None, **kwargs):
        """
        Alias for get_elements() but filter the result by Node()

        :param node_id: The Id of the node
        :type node_id: Integer
        :return: List of elements
        """
        return self.get_elements(Node, elem_id=node_id, **kwargs)

    def get_relation(self, rel_id, resolve_missing=False):
        """
        Get a relation by its ID.

        :param rel_id: The relation ID
        :type rel_id: Integer
        :param resolve_missing: Query the Overpass API if the relation is missing in the result set.
        :return: The relation
        :rtype: overpy.Relation
        :raises overpy.exception.DataIncomplete: The requested relation is not available in the result cache.
        :raises overpy.exception.DataIncomplete: If resolve_missing is True and the relation can't be resolved.
        """
        relations = self.get_relations(rel_id=rel_id)
        if len(relations) == 0:
            if resolve_missing is False:
                raise exception.DataIncomplete("Resolve missing relations is disabled")

            query = ("\n"
                     "[out:json];\n"
                     "relation({relation_id});\n"
                     "out body;\n"
                     )
            query = query.format(
                relation_id=rel_id
            )
            tmp_result = self.api.query(query)
            self.expand(tmp_result)

            relations = self.get_relations(rel_id=rel_id)

        if len(relations) == 0:
            raise exception.DataIncomplete("Unable to resolve requested reference")

        return relations[0]

    def get_relations(self, rel_id=None, **kwargs):
        """
        Alias for get_elements() but filter the result by Relation

        :param rel_id: Id of the relation
        :type rel_id: Integer
        :return: List of elements
        """
        return self.get_elements(Relation, elem_id=rel_id, **kwargs)

    def get_way(self, way_id, resolve_missing=False):
        """
        Get a way by its ID.

        :param way_id: The way ID
        :type way_id: Integer
        :param resolve_missing: Query the Overpass API if the way is missing in the result set.
        :return: The way
        :rtype: overpy.Way
        :raises overpy.exception.DataIncomplete: The requested way is not available in the result cache.
        :raises overpy.exception.DataIncomplete: If resolve_missing is True and the way can't be resolved.
        """
        ways = self.get_ways(way_id=way_id)
        if len(ways) == 0:
            if resolve_missing is False:
                raise exception.DataIncomplete("Resolve missing way is disabled")

            query = ("\n"
                     "[out:json];\n"
                     "way({way_id});\n"
                     "out body;\n"
                     )
            query = query.format(
                way_id=way_id
            )
            tmp_result = self.api.query(query)
            self.expand(tmp_result)

            ways = self.get_ways(way_id=way_id)

        if len(ways) == 0:
            raise exception.DataIncomplete("Unable to resolve requested way")

        return ways[0]

    def get_ways(self, way_id=None, **kwargs):
        """
        Alias for get_elements() but filter the result by Way

        :param way_id: The Id of the way
        :type way_id: Integer
        :return: List of elements
        """
        return self.get_elements(Way, elem_id=way_id, **kwargs)

    node_ids = property(get_node_ids)
    nodes = property(get_nodes)
    relation_ids = property(get_relation_ids)
    relations = property(get_relations)
    way_ids = property(get_way_ids)
    ways = property(get_ways)


class Element(object):

    """
    Base element
    """

    def __init__(self, attributes=None, result=None, tags=None):
        """
        :param attributes: Additional attributes
        :type attributes: Dict
        :param result: The result object this element belongs to
        :param tags: List of tags
        :type tags: Dict
        """

        self._result = result
        self.attributes = attributes
        self.id = None
        self.tags = tags


class Node(Element):

    """
    Class to represent an element of type node
    """

    _type_value = "node"

    def __init__(self, node_id=None, lat=None, lon=None, **kwargs):
        """
        :param lat: Latitude
        :type lat: Decimal or Float
        :param lon: Longitude
        :type long: Decimal or Float
        :param node_id: Id of the node element
        :type node_id: Integer
        :param kwargs: Additional arguments are passed directly to the parent class
        """

        Element.__init__(self, **kwargs)
        self.id = node_id
        self.lat = lat
        self.lon = lon

    def __repr__(self):
        return "<overpy.Node id={} lat={} lon={}>".format(self.id, self.lat, self.lon)

    @classmethod
    def from_json(cls, data, result=None):
        """
        Create new Node element from JSON data

        :param data: Element data from JSON
        :type data: Dict
        :param result: The result this element belongs to
        :type result: overpy.Result
        :return: New instance of Node
        :rtype: overpy.Node
        :raises overpy.exception.ElementDataWrongType: If type value of the passed JSON data does not match.
        """
        if data.get("type") != cls._type_value:
            raise exception.ElementDataWrongType(
                type_expected=cls._type_value,
                type_provided=data.get("type")
            )

        tags = data.get("tags", {})

        node_id = data.get("id")
        lat = data.get("lat")
        lon = data.get("lon")

        attributes = {}
        ignore = ["type", "id", "lat", "lon", "tags"]
        for n, v in data.items():
            if n in ignore:
                continue
            attributes[n] = v

        return cls(node_id=node_id, lat=lat, lon=lon, tags=tags, attributes=attributes, result=result)

    @classmethod
    def from_xml(cls, child, result=None):
        """
        Create new way element from XML data

        :param child: XML node to be parsed
        :type child: xml.etree.ElementTree.Element
        :param result: The result this node belongs to
        :type result: overpy.Result
        :return: New Way oject
        :rtype: overpy.Node
        :raises overpy.exception.ElementDataWrongType: If name of the xml child node doesn't match
        :raises ValueError: If a tag doesn't have a name
        """
        if child.tag.lower() != cls._type_value:
            raise exception.ElementDataWrongType(
                type_expected=cls._type_value,
                type_provided=child.tag.lower()
            )

        tags = {}

        for sub_child in child:
            if sub_child.tag.lower() == "tag":
                name = sub_child.attrib.get("k")
                if name is None:
                    raise ValueError("Tag without name/key.")
                value = sub_child.attrib.get("v")
                tags[name] = value

        node_id = child.attrib.get("id")
        if node_id is not None:
            node_id = int(node_id)
        lat = child.attrib.get("lat")
        if lat is not None:
            lat = Decimal(lat)
        lon = child.attrib.get("lon")
        if lon is not None:
            lon = Decimal(lon)

        attributes = {}
        ignore = ["id", "lat", "lon"]
        for n, v in child.attrib.items():
            if n in ignore:
                continue
            attributes[n] = v

        return cls(node_id=node_id, lat=lat, lon=lon, tags=tags, attributes=attributes, result=result)


class Way(Element):

    """
    Class to represent an element of type way
    """

    _type_value = "way"

    def __init__(self, way_id=None, center_lat=None, center_lon=None, node_ids=None, **kwargs):
        """
        :param node_ids: List of node IDs
        :type node_ids: List or Tuple
        :param way_id: Id of the way element
        :type way_id: Integer
        :param kwargs: Additional arguments are passed directly to the parent class

        """

        Element.__init__(self, **kwargs)
        #: The id of the way
        self.id = way_id

        #: List of Ids of the associated nodes
        self._node_ids = node_ids
        
        #: The lat/lon of the center of the way (optional depending on query)
        self.center_lat = center_lat
        self.center_lon = center_lon

    def __repr__(self):
        return "<overpy.Way id={} nodes={}>".format(self.id, self._node_ids)

    @property
    def nodes(self):
        """
        List of nodes associated with the way.
        """
        return self.get_nodes()

    def get_nodes(self, resolve_missing=False):
        """
        Get the nodes defining the geometry of the way

        :param resolve_missing: Try to resolve missing nodes.
        :type resolve_missing: Boolean
        :return: List of nodes
        :rtype: List of overpy.Node
        :raises overpy.exception.DataIncomplete: At least one referenced node is not available in the result cache.
        :raises overpy.exception.DataIncomplete: If resolve_missing is True and at least one node can't be resolved.
        """
        result = []
        resolved = False

        for node_id in self._node_ids:
            try:
                node = self._result.get_node(node_id)
            except exception.DataIncomplete:
                node = None

            if node is not None:
                result.append(node)
                continue

            if not resolve_missing:
                raise exception.DataIncomplete("Resolve missing nodes is disabled")

            # We tried to resolve the data but some nodes are still missing
            if resolved:
                raise exception.DataIncomplete("Unable to resolve all nodes")

            query = ("\n"
                     "[out:json];\n"
                     "way({way_id});\n"
                     "node(w);\n"
                     "out body;\n"
                     )
            query = query.format(
                way_id=self.id
            )
            tmp_result = self._result.api.query(query)
            self._result.expand(tmp_result)
            resolved = True

            try:
                node = self._result.get_node(node_id)
            except exception.DataIncomplete:
                node = None

            if node is None:
                raise exception.DataIncomplete("Unable to resolve all nodes")

            result.append(node)

        return result

    @classmethod
    def from_json(cls, data, result=None):
        """
        Create new Way element from JSON data

        :param data: Element data from JSON
        :type data: Dict
        :param result: The result this element belongs to
        :type result: overpy.Result
        :return: New instance of Way
        :rtype: overpy.Way
        :raises overpy.exception.ElementDataWrongType: If type value of the passed JSON data does not match.
        """
        if data.get("type") != cls._type_value:
            raise exception.ElementDataWrongType(
                type_expected=cls._type_value,
                type_provided=data.get("type")
            )

        tags = data.get("tags", {})

        way_id = data.get("id")
        node_ids = data.get("nodes")

        attributes = {}
        ignore = ["id", "nodes", "tags", "type"]
        for n, v in data.items():
            if n in ignore:
                continue
            attributes[n] = v

        return cls(way_id=way_id, attributes=attributes, node_ids=node_ids, tags=tags, result=result)

    @classmethod
    def from_xml(cls, child, result=None):
        """
        Create new way element from XML data

        :param child: XML node to be parsed
        :type child: xml.etree.ElementTree.Element
        :param result: The result this node belongs to
        :type result: overpy.Result
        :return: New Way oject
        :rtype: overpy.Way
        :raises overpy.exception.ElementDataWrongType: If name of the xml child node doesn't match
        :raises ValueError: If the ref attribute of the xml node is not provided
        :raises ValueError: If a tag doesn't have a name
        """
        if child.tag.lower() != cls._type_value:
            raise exception.ElementDataWrongType(
                type_expected=cls._type_value,
                type_provided=child.tag.lower()
            )

        tags = {}
        node_ids = []

        for sub_child in child:
            if sub_child.tag.lower() == "tag":
                name = sub_child.attrib.get("k")
                if name is None:
                    raise ValueError("Tag without name/key.")
                value = sub_child.attrib.get("v")
                tags[name] = value
            if sub_child.tag.lower() == "nd":
                ref_id = sub_child.attrib.get("ref")
                if ref_id is None:
                    raise ValueError("Unable to find required ref value.")
                ref_id = int(ref_id)
                node_ids.append(ref_id)
            if sub_child.tag.lower() == "center":
                center_lat = sub_child.attrib.get("lat")
                center_lon = sub_child.attrib.get("lon")
                if center_lat is None or center_lon is None:
                    raise ValueError("Unable to get lat/lon of way center.")

        way_id = child.attrib.get("id")
        if way_id is not None:
            way_id = int(way_id)

        attributes = {}
        ignore = ["id"]
        for n, v in child.attrib.items():
            if n in ignore:
                continue
            attributes[n] = v

        return cls(way_id=way_id, center_lat=center_lat, center_lon=center_lon,
                   attributes=attributes, node_ids=node_ids, tags=tags, result=result)


class Relation(Element):

    """
    Class to represent an element of type relation
    """

    _type_value = "relation"

    def __init__(self, rel_id=None, members=None, **kwargs):
        """
        :param members:
        :param rel_id: Id of the relation element
        :type rel_id: Integer
        :param kwargs:
        :return:
        """

        Element.__init__(self, **kwargs)
        self.id = rel_id
        self.members = members

    def __repr__(self):
        return "<overpy.Relation id={}>".format(self.id)

    @classmethod
    def from_json(cls, data, result=None):
        """
        Create new Relation element from JSON data

        :param data: Element data from JSON
        :type data: Dict
        :param result: The result this element belongs to
        :type result: overpy.Result
        :return: New instance of Relation
        :rtype: overpy.Relation
        :raises overpy.exception.ElementDataWrongType: If type value of the passed JSON data does not match.
        """
        if data.get("type") != cls._type_value:
            raise exception.ElementDataWrongType(
                type_expected=cls._type_value,
                type_provided=data.get("type")
            )

        tags = data.get("tags", {})

        rel_id = data.get("id")

        members = []

        supported_members = [RelationNode, RelationWay, RelationRelation]
        for member in data.get("members", []):
            type_value = member.get("type")
            for member_cls in supported_members:
                if member_cls._type_value == type_value:
                    members.append(
                        member_cls.from_json(
                            member,
                            result=result
                        )
                    )

        attributes = {}
        ignore = ["id", "members", "tags", "type"]
        for n, v in data.items():
            if n in ignore:
                continue
            attributes[n] = v

        return cls(rel_id=rel_id, attributes=attributes, members=members, tags=tags, result=result)

    @classmethod
    def from_xml(cls, child, result=None):
        """
        Create new way element from XML data

        :param child: XML node to be parsed
        :type child: xml.etree.ElementTree.Element
        :param result: The result this node belongs to
        :type result: overpy.Result
        :return: New Way oject
        :rtype: overpy.Relation
        :raises overpy.exception.ElementDataWrongType: If name of the xml child node doesn't match
        :raises ValueError: If a tag doesn't have a name
        """
        if child.tag.lower() != cls._type_value:
            raise exception.ElementDataWrongType(
                type_expected=cls._type_value,
                type_provided=child.tag.lower()
            )

        tags = {}
        members = []

        supported_members = [RelationNode, RelationWay, RelationRelation]
        for sub_child in child:
            if sub_child.tag.lower() == "tag":
                name = sub_child.attrib.get("k")
                if name is None:
                    raise ValueError("Tag without name/key.")
                value = sub_child.attrib.get("v")
                tags[name] = value
            if sub_child.tag.lower() == "member":
                type_value = sub_child.attrib.get("type")
                for member_cls in supported_members:
                    if member_cls._type_value == type_value:
                        members.append(
                            member_cls.from_xml(
                                sub_child,
                                result=result
                            )
                        )

        rel_id = child.attrib.get("id")
        if rel_id is not None:
            rel_id = int(rel_id)

        attributes = {}
        ignore = ["id"]
        for n, v in child.attrib.items():
            if n in ignore:
                continue
            attributes[n] = v

        return cls(rel_id=rel_id, attributes=attributes, members=members, tags=tags, result=result)


class RelationMember(object):

    """
    Base class to represent a member of a relation.
    """

    def __init__(self, ref=None, role=None, result=None):
        """
        :param ref: Reference Id
        :type ref: Integer
        :param role: The role of the relation member
        :type role: String
        :param result:
        """
        self.ref = ref
        self._result = result
        self.role = role

    @classmethod
    def from_json(cls, data, result=None):
        """
        Create new RelationMember element from JSON data

        :param child: Element data from JSON
        :type child: Dict
        :param result: The result this element belongs to
        :type result: overpy.Result
        :return: New instance of RelationMember
        :rtype: overpy.RelationMember
        :raises overpy.exception.ElementDataWrongType: If type value of the passed JSON data does not match.
        """
        if data.get("type") != cls._type_value:
            raise exception.ElementDataWrongType(
                type_expected=cls._type_value,
                type_provided=data.get("type")
            )

        ref = data.get("ref")
        role = data.get("role")
        return cls(ref=ref, role=role, result=result)

    @classmethod
    def from_xml(cls, child, result=None):
        """
        Create new RelationMember from XML data

        :param child: XML node to be parsed
        :type child: xml.etree.ElementTree.Element
        :param result: The result this element belongs to
        :type result: overpy.Result
        :return: New relation member oject
        :rtype: overpy.RelationMember
        :raises overpy.exception.ElementDataWrongType: If name of the xml child node doesn't match
        """
        if child.attrib.get("type") != cls._type_value:
            raise exception.ElementDataWrongType(
                type_expected=cls._type_value,
                type_provided=child.tag.lower()
            )

        ref = child.attrib.get("ref")
        if ref is not None:
            ref = int(ref)
        role = child.attrib.get("role")
        return cls(ref=ref, role=role, result=result)


class RelationNode(RelationMember):
    _type_value = "node"

    def resolve(self, resolve_missing=False):
        return self._result.get_node(self.ref, resolve_missing=resolve_missing)

    def __repr__(self):
        return "<overpy.RelationNode ref={} role={}>".format(self.ref, self.role)


class RelationWay(RelationMember):
    _type_value = "way"

    def resolve(self, resolve_missing=False):
        return self._result.get_way(self.ref, resolve_missing=resolve_missing)

    def __repr__(self):
        return "<overpy.RelationWay ref={} role={}>".format(self.ref, self.role)


class RelationRelation(RelationMember):
    _type_value = "relation"

    def resolve(self, resolve_missing=False):
        return self._result.get_relation(self.ref, resolve_missing=resolve_missing)

    def __repr__(self):
        return "<overpy.RelationRelation ref={} role={}>".format(self.ref, self.role)


class OSMSAXHandler(handler.ContentHandler):
    """
    SAX parser for Overpass XML response.
    """
    #: Tuple of opening elements to ignore
    ignore_start = ('osm', 'meta', 'note', 'bounds', 'remark')
    #: Tuple of closing elements to ignore
<<<<<<< HEAD
    ignore_end = ('osm', 'meta', 'note', 'center', 'tag', 'nd', 'member')
=======
    ignore_end = ('osm', 'meta', 'note', 'bounds', 'remark', 'tag', 'nd', 'member')
>>>>>>> 96988982

    def __init__(self, result):
        """
        :param result: Append results to this result set.
        :type result: overpy.Result
        """
        handler.ContentHandler.__init__(self)
        self._result = result
        self._curr = {}

    def startElement(self, name, attrs):
        """
        Handle opening elements.

        :param name: Name of the element
        :type name: String
        :param attrs: Attributes of the element
        :type attrs: Dict
        """
        if name in self.ignore_start:
            return
        try:
            handler = getattr(self, '_handle_start_%s' % name)
        except AttributeError:
            raise KeyError("Unknown element start '%s'" % name)
        handler(attrs)

    def endElement(self, name):
        """
        Handle closing elements

        :param name: Name of the element
        :type name: String
        """
        if name in self.ignore_end:
            return
        try:
            handler = getattr(self, '_handle_end_%s' % name)
        except AttributeError:
            raise KeyError("Unknown element end '%s'" % name)
        handler()

    def _handle_start_center(self, attrs):
        """
        Handle opening center element

        :param attrs: Attributes of the element
        :type attrs: Dict
        """
        if attrs.get('lat', None) is not None:
            self._curr['center_lat'] = Decimal(attrs['lat'])
        if attrs.get('lon', None) is not None:
            self._curr['center_lon'] = Decimal(attrs['lon'])
    
    def _handle_start_tag(self, attrs):
        """
        Handle opening tag element

        :param attrs: Attributes of the element
        :type attrs: Dict
        """
        try:
            tag_key = attrs['k']
        except KeyError:
            raise ValueError("Tag without name/key.")
        self._curr['tags'][tag_key] = attrs.get('v')

    def _handle_start_node(self, attrs):
        """
        Handle opening node element

        :param attrs: Attributes of the element
        :type attrs: Dict
        """
        self._curr = {
            'attributes': dict(attrs),
            'lat': None,
            'lon': None,
            'node_id': None,
            'tags': {}
        }
        if attrs.get('id', None) is not None:
            self._curr['node_id'] = int(attrs['id'])
            del self._curr['attributes']['id']
        if attrs.get('lat', None) is not None:
            self._curr['lat'] = Decimal(attrs['lat'])
            del self._curr['attributes']['lat']
        if attrs.get('lon', None) is not None:
            self._curr['lon'] = Decimal(attrs['lon'])
            del self._curr['attributes']['lon']

    def _handle_end_node(self):
        """
        Handle closing node element
        """
        self._result.append(Node(result=self._result, **self._curr))
        self._curr = {}

    def _handle_start_way(self, attrs):
        """
        Handle opening way element

        :param attrs: Attributes of the element
        :type attrs: Dict
        """
        self._curr = {
            'center_lat': None,
            'center_lon': None,
            'attributes': dict(attrs),
            'node_ids': [],
            'tags': {},
            'way_id': None
        }
        if attrs.get('id', None) is not None:
            self._curr['way_id'] = int(attrs['id'])
            del self._curr['attributes']['id']

    def _handle_end_way(self):
        """
        Handle closing way element
        """
        self._result.append(Way(result=self._result, **self._curr))
        self._curr = {}

    def _handle_start_nd(self, attrs):
        """
        Handle opening nd element

        :param attrs: Attributes of the element
        :type attrs: Dict
        """
        try:
            node_ref = attrs['ref']
        except KeyError:
            raise ValueError("Unable to find required ref value.")
        self._curr['node_ids'].append(int(node_ref))

    def _handle_start_relation(self, attrs):
        """
        Handle opening relation element

        :param attrs: Attributes of the element
        :type attrs: Dict
        """
        self._curr = {
            'attributes': dict(attrs),
            'members': [],
            'rel_id': None,
            'tags': {}
        }
        if attrs.get('id', None) is not None:
            self._curr['rel_id'] = int(attrs['id'])
            del self._curr['attributes']['id']

    def _handle_end_relation(self):
        """
        Handle closing relation element
        """
        self._result.append(Relation(result=self._result, **self._curr))
        self._curr = {}

    def _handle_start_member(self, attrs):
        """
        Handle opening member element

        :param attrs: Attributes of the element
        :type attrs: Dict
        """
        params = {
            'ref': None,
            'result': self._result,
            'role': None
        }
        if attrs.get('ref', None):
            params['ref'] = int(attrs['ref'])
        if attrs.get('role', None):
            params['role'] = attrs['role']

        if attrs['type'] == 'node':
            self._curr['members'].append(RelationNode(**params))
        elif attrs['type'] == 'way':
            self._curr['members'].append(RelationWay(**params))
        elif attrs['type'] == 'relation':
            self._curr['members'].append(RelationRelation(**params))
        else:
            raise ValueError("Undefined type for member: '%s'" % attrs['type'])<|MERGE_RESOLUTION|>--- conflicted
+++ resolved
@@ -1000,11 +1000,7 @@
     #: Tuple of opening elements to ignore
     ignore_start = ('osm', 'meta', 'note', 'bounds', 'remark')
     #: Tuple of closing elements to ignore
-<<<<<<< HEAD
-    ignore_end = ('osm', 'meta', 'note', 'center', 'tag', 'nd', 'member')
-=======
-    ignore_end = ('osm', 'meta', 'note', 'bounds', 'remark', 'tag', 'nd', 'member')
->>>>>>> 96988982
+    ignore_end = ('osm', 'meta', 'note', 'bounds', 'remark', 'tag', 'nd', 'member', 'center')
 
     def __init__(self, result):
         """
